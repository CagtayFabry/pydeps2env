--- conflicted
+++ resolved
@@ -7,11 +7,8 @@
 import configparser
 import sys
 import yaml
-import warnings
-<<<<<<< HEAD
 from io import StringIO, BytesIO
 from warnings import warn
-=======
 
 if sys.version_info < (3, 11):
     import tomli as tomllib
@@ -22,7 +19,6 @@
 def clean_list(item: list, sort: bool = True) -> list:
     """Remove duplicate entries from a list."""
     pass
->>>>>>> 47e59bc2
 
 
 def split_extras(filename: str) -> tuple[str, set]:
@@ -277,7 +273,7 @@
                 outfile.writelines("\n".join(deps))
         else:
             if p.suffix not in [".yaml", ".yml"]:
-                warnings.warn(
+                warn(
                     f"Unknown environment format `{p.suffix}`, generating conda yaml output."
                 )
             with open(p, "w") as outfile:
